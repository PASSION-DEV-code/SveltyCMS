<!-- 
@file src/components/widgets/richText/RichText.svelte
@description - RichText TipTap widget
-->

<script lang="ts">
	import { publicEnv } from '@root/config/public';
	import { onMount, onDestroy, tick } from 'svelte';
	import type { ComponentProps } from 'svelte';
	import type { FieldType } from '.';
	import { meta_data, createRandomID, debounce, getFieldName, updateTranslationProgress } from '@src/utils/utils';

	// Stores
	import { collectionValue, mode, contentLanguage } from '@src/stores/store';

	// Components
	import DropDown from './components/DropDown.svelte';
	import ColorSelector from './components/ColorSelector.svelte';
	import ImageResize from './extensions/ImageResize';
	import ImageDescription from './components/ImageDescription.svelte';
	import FileInput from '@src/components/system/inputs/FileInput.svelte';
	import VideoDialog from './components/VideoDialog.svelte';

	// Skeleton
	import { ListBox } from '@skeletonlabs/skeleton';

	// TipTap
	import StarterKit from '@tiptap/starter-kit'; // enables you to use the editor
	import { Editor, Extension } from '@tiptap/core'; // enables you to use the editor
	import TextStyle from './extensions/TextStyle'; // enables you to set the text style
	import FontFamily from '@tiptap/extension-font-family'; // enables you to set the font family
	import Color from '@tiptap/extension-color'; // enables you to set the font color
	import TextAlign from '@tiptap/extension-text-align'; //adds a text align attribute to a specified list of nodes
	import Link from '@tiptap/extension-link'; // adds support for <a> tags
	import Youtube from '@tiptap/extension-youtube'; // adds support for <a> tags

	export let field: FieldType;

	const fieldName = getFieldName(field);
	let element;
	let editor: Editor;
	let showImageDialog = false;
	let showVideoDialog = false;
	const images = {};
	let active_dropDown = '';

<<<<<<< HEAD
	export const WidgetData = { images, data: _data };

	export let value = $entryData[fieldName] || { content: {}, header: {} };
	console.log($entryData);
=======
	export let value = $collectionValue[fieldName] || { content: {}, header: {} };
	console.log($collectionValue);
>>>>>>> 39df4c7e

	const _data = $mode == 'create' ? { content: {}, header: {} } : value;
	$: _language = field?.translated ? $contentLanguage : publicEnv.DEFAULT_CONTENT_LANGUAGE;

	contentLanguage.subscribe(async (val) => {
		await tick();
		editor && editor.commands.setContent(_data.content[val] || '');
	});

	$: updateTranslationProgress(_data.content, field);
	const deb = debounce(500);

	onMount(() => {
		editor = new Editor({
			parseOptions: { preserveWhitespace: 'full' },
			element: element,
			extensions: [
				StarterKit,
				Link,
				TextStyle,
				FontFamily,
				Color,
				Youtube,
				ImageResize,
				TextAlign.configure({
					types: ['heading', 'paragraph', 'image']
				}),

				Extension.create({
					name: 'Tab',
					addKeyboardShortcuts() {
						return {
							Tab: () => {
								return this.editor.commands.insertContent('\t');
							}
						};
					}
				})
			],

			content: Object.keys(_data.content).length > 0 ? _data.content[_language] : value.content[_language] || '',

			onTransaction: ({ transaction }) => {
				// force re-render so `editor.isActive` works as expected
				active_dropDown = '';
				handleImageDeletes(transaction);
				editor = editor;
				deb(() => {
					let content = editor.getHTML();
					content == '<p></p>' && (content = '');
					_data.content[_language] = content;
				});
			}
		});
		tick().then(() => {
			editor.commands.focus('start');
		});
	});

	function handleImageDeletes(transaction) {
		const getImageIds = (fragment) => {
			const srcs = new Set();
			fragment.forEach((node) => {
				if (node.type.name === 'image') {
					srcs.add(node.attrs.media_image);
				}
			});
			return srcs;
		};

		const currentIds = getImageIds(transaction.doc.content);
		const previousIds = getImageIds(transaction.before.content);

		// Determine which images were deleted
		const deletedImageIds = [...previousIds].filter((id) => !currentIds.has(id)) as string[];

		if (deletedImageIds.length > 0) {
			meta_data.add('media_images_remove', deletedImageIds);
		}
	}

	onDestroy(() => {
		if (editor) {
			editor.destroy();
		}
	});

	// tiptap settings
	let textTypes: ComponentProps<ListBox>['items'];
	let fonts: ComponentProps<ListBox>['items'];
	let alignText: ComponentProps<ListBox>['items'];
	let inserts: ComponentProps<ListBox>['items'];

	$: textTypes = [
		{
			name: 'Paragraph',
			icon: 'bi:paragraph',
			active: () => editor.isActive('paragraph'),
			onClick: () => editor.chain().focus().setParagraph().run()
		},
		{
			name: 'Heading',
			icon: 'bi:type-h1',
			active: () => editor.isActive('heading', { level: 1 }),
			onClick: () => editor.chain().focus().toggleHeading({ level: 1 }).run()
		},
		{
			name: 'Heading',
			icon: 'bi:type-h2',
			active: () => editor.isActive('heading', { level: 2 }),
			onClick: () => editor.chain().focus().toggleHeading({ level: 2 }).run()
		},
		{
			name: 'Heading',
			icon: 'bi:type-h3',
			active: () => editor.isActive('heading', { level: 3 }),
			onClick: () => editor.chain().focus().toggleHeading({ level: 3 }).run()
		},
		{
			name: 'Heading',
			icon: 'bi:type-h4',
			active: () => editor.isActive('heading', { level: 4 }),
			onClick: () => editor.chain().focus().toggleHeading({ level: 4 }).run()
		}
	];

	$: fonts = [
		{
			name: 'Arial',
			active: () => editor.isActive('textStyle', { fontFamily: 'Arial' }),
			onClick: () => editor.chain().focus().setFontFamily('Arial').run()
		},
		{
			name: 'Verdana',
			active: () => editor.isActive('textStyle', { fontFamily: 'Verdana' }),
			onClick: () => editor.chain().focus().setFontFamily('Verdana').run()
		},
		{
			name: 'Tahoma',
			active: () => editor.isActive('textStyle', { fontFamily: 'Tahoma' }),
			onClick: () => editor.chain().focus().setFontFamily('Tahoma').run()
		},
		{
			name: 'Times New Roman',
			active: () => editor.isActive('textStyle', { fontFamily: 'Times New Roman' }),
			onClick: () => editor.chain().focus().setFontFamily('Times New Roman').run()
		},
		{
			name: 'Georgia',
			active: () => editor.isActive('textStyle', { fontFamily: 'Georgia' }),
			onClick: () => editor.chain().focus().setFontFamily('Georgia').run()
		},
		{
			name: 'Garamond',
			active: () => editor.isActive('textStyle', { fontFamily: 'Garamond' }),
			onClick: () => editor.chain().focus().setFontFamily('Garamond').run()
		}
	];

	$: alignText = [
		{
			name: 'left',
			icon: 'fa6-solid:align-left',
			active: () => editor.isActive({ textAlign: 'left' }),
			onClick: () => editor.chain().focus().setTextAlign('left').run()
		},
		{
			name: 'right',
			icon: 'fa6-solid:align-right',
			active: () => editor.isActive({ textAlign: 'right' }),
			onClick: () => editor.commands.setTextAlign('right')
		},
		{
			name: 'center',
			icon: 'fa6-solid:align-center',
			active: () => editor.isActive({ textAlign: 'center' }),
			onClick: () => editor.chain().focus().setTextAlign('center').run()
		},
		{
			name: 'justify',
			icon: 'fa6-solid:align-justify',
			active: () => editor.isActive({ textAlign: 'justify' }),
			onClick: () => editor.chain().focus().setTextAlign('justify').run()
		}
	];

	$: inserts = [
		{
			name: 'image',
			icon: 'fa6-solid:image',
			onClick: () => {
				showImageDialog = true;
			},
			active: () => editor.isActive('image')
		},
		{
			name: 'video',
			icon: 'fa6-solid:video',
			onClick: () => {
				// editor.commands.setYoutubeVideo({
				// 	src: 'https://www.youtube.com/watch?v=Q2x2KdHtZ_w'
				// });
				showVideoDialog = true;
			},
			active: () => editor.isActive('video')
		}
	];

	$: floats = [
		{
			name: 'wrap left',
			icon: 'teenyicons:align-left-solid',
			onClick: () => editor.chain().focus().setImageFloat('left').run(),
			active: () => false
		},
		{
			name: 'wrap right',
			icon: 'teenyicons:align-right-solid',
			onClick: () => editor.chain().focus().setImageFloat('right').run(),
			active: () => false
		},
		{
			name: 'unwrap',
			icon: 'mdi:filter-remove',
			onClick: () => editor.chain().focus().setImageFloat('unset').run(),
			active: () => false
		}
	];

	let fontSize = 16;
	$: editor &&
		(fontSize =
			editor.getAttributes('textStyle').fontSize ||
			window.getComputedStyle(window.getSelection()?.focusNode?.parentElement || (element as HTMLElement)).fontSize.replace('px', ''));

	let show = (
		button: 'textType' | 'font' | 'align' | 'insert' | 'float' | 'color' | 'bold' | 'italic' | 'strike' | 'link' | 'fontSize' | 'description'
	) => {
		if (editor?.isActive('image')) {
			return ['float', 'align', 'description'].includes(button);
		}
		if (['description', 'float'].includes(button)) {
			return false;
		}
		return true;
	};
	$: {
		show = show;
		editor;
	}
</script>

<input type="text" bind:value={_data.header[_language]} placeholder="Title" class="input mt-2 !w-full" />

<!-- Rich Text Editor -->
<div class="m-auto flex max-h-[500px] w-full flex-col items-center gap-2 overflow-auto">
	{#if editor}
		<!-- Toolbar -->
		<div class="sticky top-0 z-10 flex w-full items-center justify-center gap-1">
			<!-- textTypes -->
			<!-- <button class="variant-filled btn w-48 items-center justify-between" use:popup={popupCombobox}>
				<span class="capitalize">{textTypes[editor.getAttributes('textTypes').textType] ?? 'Types'}</span>
				<span><iconify-icon icon="mdi:chevron-down" width="20" /></span>
			</button>

			<div class="card border border-surface-300 shadow-xl" data-popup="popupCombobox">
				<ListBox rounded="bg-white ">
					{#each textTypes as item}
						<ListBoxItem bind:group={item} name={item.name} value={item.name}>
							<div class="grid w-24 grid-cols-3 items-center justify-center text-black">
								<iconify-icon icon={item.icon} width="22" class="col-span-1" />
								<p class="col-span-auto text-left">{item.name}</p>
							</div>
						</ListBoxItem>
					{/each}
				</ListBox>
			</div> -->

			<!-- fonts -->
			<!-- <button class="variant-filled btn w-48 justify-between" use:popup={popupCombobox}>
				<span class="capitalize">{fonts.find((font) => font.name === editor.getAttributes('fonts').fontName)?.name ?? 'Fonts'}</span>

				<span><iconify-icon icon="mdi:chevron-down" width="20" /></span>
			</button>

			<div class="w-38 card border border-surface-300 shadow-xl" data-popup="popupCombobox">
				<ListBox rounded="bg-white ">
					{#each fonts as item}
						<ListBoxItem bind:group={item} name={item.name} value={item.name}>
							<div class="grid w-24 grid-cols-3 items-center justify-center text-black">
								<iconify-icon icon={item.icon} width="22" class="col-span-1" />
								<p class="col-span-auto text-left">{item.name}</p>
							</div>
						</ListBoxItem>
					{/each}
				</ListBox>
			</div> -->

			<!-- TextType -->
			<DropDown show={show('textType')} items={textTypes} label="Text" bind:active={active_dropDown} key="textType" />
			<!-- Font -->
			<DropDown key="font" show={show('font')} items={fonts} icon="gravity-ui:text" label="Font" bind:active={active_dropDown} />
			<!-- Color -->
			<ColorSelector
				key="color"
				bind:active={active_dropDown}
				show={show('color')}
				color={editor.getAttributes('textStyle').color || '#000000'}
				on:change={(e) => editor.chain().focus().setColor(e.detail).run()}
			/>

			<button class="btn-group" class:hidden={!show('fontSize')}>
				<!-- Size -->
				<button
					on:click={() => {
						fontSize--;
						editor.chain().focus().setFontSize(fontSize).run();
					}}
				>
					<iconify-icon icon="bi:dash-lg" width="22" />
				</button>

				<input type="text" class="w-[30px] text-center outline-none" bind:value={fontSize} />

				<button
					on:click={() => {
						fontSize++;
						editor.chain().focus().setFontSize(fontSize).run();
					}}
				>
					<iconify-icon icon="bi:plus-lg" width="22" />
				</button>
			</button>

			<button class="divide-x">
				<!-- Bold -->
				<button class:hidden={!show('bold')} on:click={() => editor.chain().focus().toggleBold().run()} class:active={editor.isActive('bold')}>
					<iconify-icon icon="bi:type-bold" width="22" />
				</button>

				<!-- Italic -->
				<button class:hidden={!show('italic')} on:click={() => editor.chain().focus().toggleItalic().run()} class:active={editor.isActive('italic')}>
					<iconify-icon icon="bi:type-italic" width="22" />
				</button>

				<!-- Underline -->
				<!-- <button
					class:hidden={!show('underline')}
					on:click={() => editor.chain().focus().toggleStrike().run()}
					class:active={editor.isActive('underline')}
				>
					<iconify-icon icon="bi:type-underline" width="22" />
				</button> -->

				<!-- Strikethrough -->
				<button class:hidden={!show('strike')} on:click={() => editor.chain().focus().toggleStrike().run()} class:active={editor.isActive('strike')}>
					<iconify-icon icon="bi:type-strikethrough" width="22" />
				</button>

				<!-- Link -->
				<button
					class:hidden={!show('link')}
					on:click={() => editor.chain().focus().toggleLink({ href: 'https://google.com' }).run()}
					class:active={editor.isActive('link')}
				>
					<iconify-icon icon="bi:link-45deg" width="20" />
				</button>
			</button>

			<!-- Align -->
			<DropDown key="align" show={show('align')} items={alignText} label="Align" bind:active={active_dropDown} />
			<!-- Insert -->
			<DropDown key="insert" show={show('insert')} items={inserts} icon="typcn:plus" label="Insert" bind:active={active_dropDown} />
			<!-- Float -->
			<DropDown key="float" show={show('float')} items={floats} icon="grommet-icons:text-wrap" label="Text Wrap" bind:active={active_dropDown} />

			<!-- Image -->
			<ImageDescription
				bind:active={active_dropDown}
				key="description"
				show={show('description')}
				value={editor.getAttributes('image').description}
				on:submit={(e) => {
					editor.chain().focus().setImageDescription(e.detail).run();
				}}
			/>

			<!-- Image -->
			<FileInput
				closeButton
				bind:show={showImageDialog}
				class="fixed  left-1/2 top-0 z-10 -translate-x-1/2 bg-white"
				on:change={async (e) => {
					const data = e.detail;
					let url;
					if (data instanceof File) {
						url = URL.createObjectURL(data);
						const image_id = (await createRandomID()).toString();
						images[image_id] = data;
						editor.chain().focus().setImage({ src: url, id: image_id }).run();
					} else {
						url = data.original.url;

						editor.chain().focus().setImage({ src: url, storage_image: data._id }).run();
					}
				}}
			/>

			<!-- Video -->
			<VideoDialog bind:show={showVideoDialog} {editor} />
		</div>
	{/if}

	<!-- Text Area  -->
	<div
		on:pointerdown|self={() => editor.commands.focus('end')}
		bind:this={element}
		class="RichText min-h-[calc(100vh-80px)] w-full flex-grow cursor-text overflow-auto"
	/>
</div>

<style lang="postcss">
	@import 'RichText.css';

	button.active {
		color: rgb(0, 255, 123);
	}
	.buttons::before,
	.buttons::after {
		content: '';
		margin: auto;
	}
	:global(.tiptap) {
		outline: none;
	}

	:global(.ProseMirror-selectednode img) {
		box-shadow: 0px 0px 4px 0px #34363699 inset;
	}
</style><|MERGE_RESOLUTION|>--- conflicted
+++ resolved
@@ -44,15 +44,7 @@
 	const images = {};
 	let active_dropDown = '';
 
-<<<<<<< HEAD
-	export const WidgetData = { images, data: _data };
-
-	export let value = $entryData[fieldName] || { content: {}, header: {} };
-	console.log($entryData);
-=======
 	export let value = $collectionValue[fieldName] || { content: {}, header: {} };
-	console.log($collectionValue);
->>>>>>> 39df4c7e
 
 	const _data = $mode == 'create' ? { content: {}, header: {} } : value;
 	$: _language = field?.translated ? $contentLanguage : publicEnv.DEFAULT_CONTENT_LANGUAGE;
