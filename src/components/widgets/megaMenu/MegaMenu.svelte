--- conflicted
+++ resolved
@@ -22,13 +22,8 @@
 
 	$translationProgress.show = false;
 
-<<<<<<< HEAD
-	export let value = $entryData[fieldName];
+	export let value = $collectionValue[fieldName];
 	export const WidgetData = _data;
-=======
-	export let value = $collectionValue[fieldName];
-	export const WidgetData = async () => _data;
->>>>>>> 39df4c7e
 
 	let MENU_CONTAINER: HTMLUListElement;
 	let showFields = false;
